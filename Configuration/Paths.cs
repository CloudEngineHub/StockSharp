--- conflicted
+++ resolved
@@ -221,18 +221,12 @@
 		/// <summary>
 		/// Get currently installed version of the product.
 		/// </summary>
-<<<<<<< HEAD
-		/// <param name="productPackageId">Product main package id (ProductInfoMessage.PackageId).</param>
-		public static string GetInstalledVersion(string productPackageId)
-		{
-=======
 		/// <param name="productInstallPath">File system path to product installation.</param>
 		public static string GetInstalledVersion(string productInstallPath)
 		{
 			if(productInstallPath.IsEmpty())
 				throw new ArgumentException(nameof(productInstallPath));
 
->>>>>>> d593c38b
 			if (!File.Exists(InstallerInstallationsConfigPath))
 				return null;
 
@@ -243,11 +237,7 @@
 			if (!(installations?.Length > 0))
 				return null;
 
-<<<<<<< HEAD
-			var installation = installations.FirstOrDefault(ss => ss.TryGet<string>("ProductId").CompareIgnoreCase(productPackageId));
-=======
 			var installation = installations.FirstOrDefault(ss => productInstallPath.ComparePaths(ss.TryGet<string>("InstallDirectory")));
->>>>>>> d593c38b
 			if(installation == null)
 				return null;
 
